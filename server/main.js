import { Meteor } from "meteor/meteor";
import { Email } from 'meteor/email';
import { WebApp } from "meteor/webapp";
import { sendNotification, sendDeviceApprovalNotification } from "./firebase";
import { Accounts } from "meteor/accounts-base";
import { check } from "meteor/check";
import { Random } from "meteor/random";
import { DeviceDetails } from "../utils/api/deviceDetails.js";
import { NotificationHistory } from "../utils/api/notificationHistory.js"
import { ApprovalTokens } from "../utils/api/approvalTokens";
import { PendingResponses } from "../utils/api/pendingResponses.js";
import { isValidToken } from "../utils/utils";
import { successTemplate, errorTemplate, rejectionTemplate, previouslyUsedTemplate } from './templates/email';
import dotenv from 'dotenv';


//load the env to process.env
dotenv.config();

/**
 * Save notification history for a user
 * @param {Object} notification - Notification details
 * @returns {String} Notification ID
 */
const saveUserNotificationHistory = async (notification) => {
  const { appId, title, body, userId } = notification;

  if (!userId) {
    console.error("No userId provided for notification history");
    return null;
  }

  try {
    // Generate a unique notification ID
    const notificationId = await Meteor.callAsync("notificationHistory.insert", {
      userId,
      appId,
      title,
      body
    });

    console.log(`Notification history saved with ID: ${notificationId}`);
    return notificationId;
  } catch (error) {
    console.error("Error saving notification history:", error);
    return null;
  }
};

/**
 * Helper function to send sync notifications to all user devices
 * @private
 */
const sendSyncNotificationToDevices = async (userId, notificationId, action) => {
  try {
    const fcmTokens = await Meteor.callAsync('deviceDetails.getFCMTokenByUserId', userId);
    if (!fcmTokens || fcmTokens.length === 0) return;

    const syncData = {
      notificationId,
      syncAction: action,
      timestamp: new Date().toISOString()
    };

    const notificationData = {
      appId: fcmTokens[0],
      messageFrom: 'mie',
      notificationType: 'sync',
      content_available: '1',
      notId: 'sync',
      isDismissal: 'false',
      isSync: 'true',
      syncData: JSON.stringify(syncData),
      sound: 'default'
    };

    const sendPromises = fcmTokens.map(token =>
      sendNotification(
        token,
        'Notification Update',
        `Notification ${action}ed`,
        notificationData
      )
    );

    await Promise.allSettled(sendPromises);
    console.log('Sync notifications sent to all devices');
  } catch (error) {
    console.error('Error sending sync notifications:', error);
    // Don't throw error to prevent disrupting the main flow
  }
};

// Handle notification endpoint
WebApp.connectHandlers.use("/send-notification", (req, res, next) => {
  console.log(`${req.method} /send-notification - Origin: ${req.headers.origin}`);
  
  // Always set CORS headers first
  res.setHeader("Access-Control-Allow-Origin", "*");
  res.setHeader("Access-Control-Allow-Methods", "GET, POST, PUT, DELETE, OPTIONS");
  res.setHeader("Access-Control-Allow-Headers", "Origin, X-Requested-With, Content-Type, Accept, Authorization");
  res.setHeader("Access-Control-Max-Age", "86400"); // 24 hours
  
  // Handle preflight OPTIONS request
  if (req.method === "OPTIONS") {
    console.log("Handling OPTIONS preflight request");
    res.writeHead(200); // Changed from 204 to 200
    res.end();
    return;
  }
  
  // Only handle POST requests for actual notification sending
  if (req.method !== "POST") {
    console.log(`Method ${req.method} not allowed`);
    res.writeHead(405, { "Content-Type": "application/json" });
    res.end(JSON.stringify({ success: false, error: "Method not allowed" }));
    return;
  }
  
  let body = "";
  
  req.on("data", (chunk) => {
    body += chunk.toString();
  });
  
  req.on("end", async () => {
    try {
      console.log("Raw request body:", body);
      
      if (!body || body.trim() === "") {
        throw new Error("Empty request body");
      }
      
      let requestBody;
      try {
        requestBody = JSON.parse(body);
      } catch (parseError) {
        console.error("JSON parse error:", parseError);
        throw new Error("Invalid JSON in request body");
      }
      
      console.log("Parsed request body:", requestBody);
      
      const { username, title, body: messageBody, actions } = requestBody;
      
      // Validate required fields
      if (!username) throw new Error("Username is required");
      if (!title) throw new Error("Title is required");  
      if (!messageBody) throw new Error("Message body is required");
      if (!actions || !Array.isArray(actions)) throw new Error("Actions array is required");
      
      console.log(`Processing notification for user: ${username}`);
      
      // Get FCM tokens
      const fcmTokens = await new Promise((resolve, reject) => {
        Meteor.call("deviceDetails.getFCMTokenByUsername", username, (error, result) => {
          if (error) {
            console.error("Error getting FCM tokens:", error);
            reject(error);
          } else {
            console.log("FCM tokens found:", result?.length || 0);
            resolve(result);
          }
        });
      });
      
      if (!fcmTokens || fcmTokens.length === 0) {
        throw new Error(`No FCM tokens found for username: ${username}`);
      }
      
      // Get user document
      const userDoc = await DeviceDetails.findOneAsync({ username });
      if (!userDoc) {
        throw new Error(`User not found: ${username}`);
      }
      
      if (!userDoc.devices || userDoc.devices.length === 0) {
        throw new Error(`No devices found for user: ${username}`);
      }
      
      // Prepare notification data
      const notificationData = {
        appId: userDoc.devices[0].appId,
        messageFrom: 'mie',
        notificationType: 'approval',
        content_available: '1',
        forceStart: '1',
        priority: 'high',
        notId: '10',
        isDismissal: 'false',
        isSync: 'false',
        actions: JSON.stringify(actions),
        click_action: 'FLUTTER_NOTIFICATION_CLICK',
        sound: 'default',
        platform: 'both',
        timestamp: new Date().toISOString()
      };
      
      console.log("Sending notifications to", fcmTokens.length, "devices");
      
      // Send notifications
      const notificationPromises = fcmTokens.map(async (fcmToken, index) => {
        try {
          console.log(`Sending notification ${index + 1}/${fcmTokens.length}`);
          return await sendNotification(fcmToken, title, messageBody, notificationData);
        } catch (error) {
          console.error(`Error sending to token ${fcmToken}:`, error);
          
          // Handle invalid tokens
          if (
            error.code === 'messaging/invalid-registration-token' ||
            error.code === 'messaging/registration-token-not-registered'
          ) {
            await DeviceDetails.updateAsync(
              { username },
              { $pull: { 'devices.fcmToken': fcmToken } }
            );
            console.log(`Removed invalid token for user ${username}`);
          }
          throw error;
        }
      });
      
      await Promise.all(notificationPromises);
      console.log("All notifications sent successfully");
      
      // Save notification history
      await saveUserNotificationHistory({
        appId: userDoc.devices[0].appId,
        title,
        body: messageBody,
        userId: userDoc.userId
      });
      
      // Create a unique request ID for this notification
      const requestId = Random.id();
      
      // Create pending response entry in database
      await Meteor.callAsync('pendingResponses.create', username, requestId, 25000);
      
      console.log(`Waiting for response from ${username} with request ID: ${requestId}...`);
      
      // Wait for user response using database polling
      const userResponse = await Meteor.callAsync('pendingResponses.waitForResponse', username, requestId, 25000);
      
      console.log("USER RESPONSE:", userResponse);
      
      // Send success response
      res.writeHead(200, { "Content-Type": "application/json" });
      res.end(JSON.stringify({
        success: true,
        action: userResponse,
        message: "Notification sent successfully"
      }));
      
    } catch (error) {
      console.error("Error in /send-notification:", error);
      
      // Send error response
      res.writeHead(400, { "Content-Type": "application/json" });
      res.end(JSON.stringify({
        success: false,
        error: error.message,
        details: error.stack
      }));
    }
  });
  
  req.on("error", (error) => {
    console.error("Request error:", error);
    res.writeHead(500, { "Content-Type": "application/json" });
    res.end(JSON.stringify({
      success: false,
      error: "Internal server error"
    }));
  });
});

// For approval
WebApp.connectHandlers.use('/api/approve-user', async (req, res) => {
  const { userId, token } = req.query;
  const isValid = await isValidToken(userId, token);

  if (isValid) {
    // Mark token as used with 'approved' action
    await ApprovalTokens.updateAsync(
      { userId, token },
      {
        $set: {
          used: true,
          action: 'approved',
          usedAt: new Date()
        }
      }
    );

    // Update user's registration status
    await Meteor.users.updateAsync(
      { _id: userId },
      { $set: { 'profile.registrationStatus': 'approved' } }
    );

    await DeviceDetails.updateAsync(
      { userId },
      { $set: { 'devices.$[].deviceRegistrationStatus': 'approved' } }
    )


    // Return a success page
    res.writeHead(200, {
      'Content-Type': 'text/html'
    });
    res.end(successTemplate());
  } else {
    // Check if token was previously used
    const usedToken = await ApprovalTokens.findOneAsync({
      userId,
      token,
      used: true
    });

    if (usedToken) {
      // Token was used - show appropriate message
      res.writeHead(200, {
        'Content-Type': 'text/html'
      });

      res.end(previouslyUsedTemplate());
    } else {
      // Invalid or expired token
      res.writeHead(200, {
        'Content-Type': 'text/html'
      });
      res.end(errorTemplate());
    }
  }
});

WebApp.connectHandlers.use('/api/reject-user', async (req, res) => {
  const { userId, token } = req.query;
  const isValid = await isValidToken(userId, token);

  if (isValid) {
    try {
      // Mark token as used with 'rejected' action
      await ApprovalTokens.updateAsync(
        { userId, token },
        {
          $set: {
            used: true,
            action: 'rejected',
            usedAt: new Date()
          }
        }
      );

      // Remove user completely instead of just marking as rejected
      console.log(`Admin rejected user ${userId}, removing completely`);
      await Meteor.callAsync('users.removeCompletely', userId);

      // Return rejection page
      res.writeHead(200, {
        'Content-Type': 'text/html'
      });
      res.end(rejectionTemplate());
    } catch (error) {
      console.error('Error during user rejection:', error);
      res.writeHead(500, {
        'Content-Type': 'text/html'
      });
      res.end(errorTemplate());
    }
  } else {
    // Check if token was previously used (same logic as approve route)
    const usedToken = await ApprovalTokens.findOneAsync({
      userId,
      token,
      used: true
    });

    if (usedToken) {
      // Token was used - show appropriate message
      res.writeHead(200, {
        'Content-Type': 'text/html'
      });

      res.end(previouslyUsedTemplate());
    } else {
      // Invalid or expired token
      res.writeHead(200, {
        'Content-Type': 'text/html'
      });
      res.end(errorTemplate());
    }
  }
});

// Monitoring endpoint for pending responses
WebApp.connectHandlers.use("/api/pending-responses", (req, res, next) => {
  res.setHeader("Access-Control-Allow-Origin", "*");
  res.setHeader("Access-Control-Allow-Methods", "GET, OPTIONS");
  res.setHeader("Access-Control-Allow-Headers", "Origin, X-Requested-With, Content-Type, Accept");
  
  if (req.method === "OPTIONS") {
    res.writeHead(200);
    res.end();
    return;
  }
  
  if (req.method !== "GET") {
    res.writeHead(405, { "Content-Type": "application/json" });
    res.end(JSON.stringify({ success: false, error: "Method not allowed" }));
    return;
  }

  // Get all pending responses for monitoring
  Meteor.call('pendingResponses.getAll', (error, result) => {
    if (error) {
      res.writeHead(500, { "Content-Type": "application/json" });
      res.end(JSON.stringify({ success: false, error: error.message }));
    } else {
      res.writeHead(200, { "Content-Type": "application/json" });
      res.end(JSON.stringify({ success: true, pendingResponses: result }));
    }
  });
});

// Meteor methods
Meteor.methods({
  async 'users.checkRegistrationStatus'({ userId, email }) {
    check(userId, Match.Maybe(String));
    check(email, Match.Maybe(String));

    console.log('### Log: Checking registration status for user', userId || email);

    // Ensure we have some identifier to search with
    if (!userId && !email) {
      throw new Meteor.Error('invalid-params', 'User ID or email is required');
    }

    // Create query based on available parameters
    const user = await Meteor.users.findOneAsync({
      $or: [
        { 'emails.address': { $regex: new RegExp(`^${email}$`, 'i') } },
        { userId: { $regex: new RegExp(`^${userId}$`, 'i') } }
      ]
    });

    // If no user found, return error
    if (!user) {
      throw new Meteor.Error('not-found', 'User not found');
    }

    console.log(`### user details while searching for status', ${JSON.stringify(user)}`);


    // Get registration status and device info
    const registrationStatus = user.profile?.registrationStatus || 'pending';
    const isFirstDevice = user.profile?.isFirstDevice || false;

    console.log(`### Log: User ${userId || email} registration status: ${registrationStatus}`);

    // Return registration status information
    return {
      status: registrationStatus,
      isFirstDevice,
      email: user.emails?.[0]?.address,
      username: user.username
    };
  },

  /**
   * Handle notification response
   * @param {String} username - Username
   * @param {String} action - User action
   * @returns {Object} Response status
   */
  async "notifications.handleResponse"(userId, action, notificationIdForAction) {
    check(userId, String);
    check(action, String);
    check(notificationIdForAction, String);

    // Fetch user to get the username
    const user = await Meteor.users.findOneAsync({ _id: userId });
    if (!user || !user.username) {
      console.log("User not found or missing username");
      return { success: false, message: "User not found or missing username" };
    }

    const username = user.username;

    const targetNotification = await NotificationHistory.findOneAsync({
      userId,
      notificationId: notificationIdForAction
    });

    if (!targetNotification) {
      console.log("Notification not found for given userId and notificationId");
      return { success: false, message: "Notification not found" };
    }

    if (targetNotification.status !== 'pending') {
      console.log(`Notification ${targetNotification.notificationId} already handled with status: ${targetNotification.status}`);

      try {
        await sendSyncNotificationToDevices(userId, targetNotification.notificationId, action);
      } catch (error) {
        console.error("Error sending sync notification:", error);
      }

      // Check if there's a pending response for this user and resolve it with existing status
      const resolveResult = await Meteor.callAsync('pendingResponses.resolve', username, targetNotification.status);
      
      if (resolveResult.success) {
        console.log(`Resolved pending response for ${username} with existing status: ${targetNotification.status}`);
      }

      return { success: true, message: `Using existing status: ${targetNotification.status}` };
    }

    // Update status
    await NotificationHistory.updateAsync(
      { _id: targetNotification._id },
      { $set: { status: action, respondedAt: new Date() } }
    );

    console.log(`Notification ${targetNotification.notificationId} updated with action: ${action}`);

    try {
      await sendSyncNotificationToDevices(userId, targetNotification.notificationId, action);
    } catch (error) {
      console.error("Error sending sync notification:", error);
    }

    // Check if there's a pending response for this user and resolve it
    const resolveResult = await Meteor.callAsync('pendingResponses.resolve', username, action);
    
    if (resolveResult.success) {
      console.log(`Resolved pending response for ${username} with action: ${action}`);
    } else {
      console.log(`No pending response found for ${username}, but notification updated`);
    }

    return { success: true, message: `Notification updated with status: ${action}` };

  },

  /**
   * Login with biometric credentials
   * @param {String} secret - Biometric secret
   * @returns {Object} User data
   */
  async 'users.loginWithBiometric'(secret) {
    check(secret, String);

    // Find the device with this biometric secret
    const userDoc = await DeviceDetails.findOneAsync({ 'devices.biometricSecret': secret });

    if (!userDoc) {
      throw new Meteor.Error('not-found', 'Biometric credentials not found');
    }

    const device = userDoc.devices.find(d => d.biometricSecret === secret);

    // Get the user associated with this device
    const user = await Meteor.users.findOneAsync({ _id: userDoc.userId });

    if (!user) {
      throw new Meteor.Error('not-found', 'User not found with these biometric credentials');
    }

    // Return necessary user information for the session
    return {
      _id: user._id,
      email: user.emails[0].address,
      username: user.username,
      deviceLogId: device._id,
      appId: device.appId
    };
  },

  /**
   * Handle user action for notifications (Legacy method - now handled by notifications.handleResponse)
   * @param {String} action - User action
   * @param {String} requestId - Request identifier
   * @param {String} replyText - Optional reply text
   * @returns {Object} Action result
   */
  async userAction(action, requestId, replyText = null) {
    check(action, String);
    check(requestId, String);
    if (replyText) check(replyText, String);

    const validActions = ["approve", "reject", "reply"];
    if (!validActions.includes(action)) {
      throw new Meteor.Error(
        "invalid-action",
        "Invalid action performed by the user."
      );
    }

    // This method is kept for backward compatibility but now uses database-based approach
    // The actual response handling is done through notifications.handleResponse method
    console.log(`Legacy userAction called with action: ${action}, requestId: ${requestId}`);
    
    return { success: true, action, replyText, message: "Use notifications.handleResponse method instead" };
  },

  /**
   * Register a user or a new device for an existing user
   * @param {Object} userDetails - User registration details
   * @returns {Object} Registration result
   */
  async 'users.register'(userDetails) {
    check(userDetails, {
      email: String,
      username: String,
      pin: String,
      firstName: String,
      lastName: String,
      sessionDeviceInfo: Object,
      fcmDeviceToken: String,
      biometricSecret: String
    });

    const { email, username, pin, firstName, lastName, sessionDeviceInfo, fcmDeviceToken, biometricSecret } = userDetails;

    try {
      const existingUser = await Meteor.users.findOneAsync({
        $or: [
          { 'emails.address': { $regex: new RegExp(`^${email}$`, 'i') } },
          { username: { $regex: new RegExp(`^${username}$`, 'i') } }
        ]
      });

      console.log(`existing user : ${JSON.stringify(existingUser)}`);

      let userId, isFirstDevice = true, isSecondaryDevice = false, userAction = null;
      let deviceRegistrationStatus = 'pending';

      if (existingUser) {
        const regStatus = existingUser.profile?.registrationStatus;
        console.log(`### Log Step 5: Registration status for existing user ${username} is ${regStatus}`);

        // Block secondary devices if first device not approved yet
        if (regStatus === 'pending') {
          return { registrationStatus: 'pending' };
        }
        if (regStatus !== 'approved') {
          return { registrationStatus: 'rejected' };
        }

        userId = existingUser._id;
        isFirstDevice = false;
        isSecondaryDevice = true;

      } else {
        // Create new user with callback style (original)
        userId = await Accounts.createUser({
          email,
          username,
          password: pin,
          profile: {
            firstName,
            lastName,
            registrationStatus: 'pending'
          }
        }, (err) => {
          if (err) {
            console.error('Error creating user:', err);
            reject(err);
          } else {
            const newUser = Accounts.findUserByEmail(email);
            if (!newUser) {
              reject(new Meteor.Error('user-creation-failed', 'Failed to create user'));
            } else {
              resolve(newUser._id);
            }
          }
        });
      }

      const deviceResp = await Meteor.callAsync('deviceDetails', {
        username,
        biometricSecret,
        userId,
        email,
        deviceUUID: sessionDeviceInfo.uuid,
        fcmToken: fcmDeviceToken,
        firstName,
        lastName,
        isFirstDevice,
        isSecondaryDevice
      });

      console.log(`### Log Step 5.1: Device registration response: ${JSON.stringify(deviceResp)}`);

      if (isFirstDevice && deviceResp.isRequireAdminApproval) {
        try {
          const approvalToken = await Meteor.callAsync('users.generateApprovalToken', userId);
          const approvalUrl = Meteor.absoluteUrl(`api/approve-user?userId=${userId}&token=${approvalToken}`);
          const adminEmails = process.env.EMAIL_ADMIN;
          const fromEmail = process.env.EMAIL_FROM;
          
          if (!adminEmails) {
            throw new Error("EMAIL_ADMIN is required for sending approval emails");
          }
          if (!fromEmail) {
            throw new Error("EMAIL_FROM is required for sending approval emails");
          }
          await Email.sendAsync({
            to: adminEmails,
            from: fromEmail,
            subject: `New device approval required for user: ${username}`,
            html: `
            <p>A new user has registered with the following details:</p>
            <ul>
              <li><strong>Username:</strong> ${username}</li>
              <li><strong>Email:</strong> ${email}</li>
              <li><strong>Name:</strong> ${firstName} ${lastName}</li>
              <li><strong>Device UUID:</strong> ${sessionDeviceInfo.uuid}</li>
            </ul>
            <p>Please approve or reject this registration:</p>
            <p>
              <a href="${approvalUrl}" style="background-color: #4CAF50; color: white; padding: 10px 20px; text-decoration: none; border-radius: 4px; display: inline-block; margin-right: 10px;">
                Approve Registration
              </a>
              <a href="${Meteor.absoluteUrl(`api/reject-user?userId=${userId}&token=${approvalToken}`)}" style="background-color: #f44336; color: white; padding: 10px 20px; text-decoration: none; border-radius: 4px; display: inline-block;">
                Reject Registration
              </a>
            </p>
          `
          });

          console.log(`### Log Step 5.4: Sent approval request email to admin for user: ${username}, approval url: ${approvalUrl}`);
        } catch (emailError) {
          console.error('Failed to send admin notification email:', emailError);
        }
      }

      if (isSecondaryDevice) {
        try {
          const res = await sendDeviceApprovalNotification(userId, sessionDeviceInfo.uuid);

          if (res === 'timeout' || res === 'rejected' || res === 'reject') {
            await DeviceDetails.updateAsync(
              { userId: userId },
              { $pull: { devices: { appId: deviceResp.appId } } }
            );
          }
          userAction = res;
        } catch (error) {
          console.error('Error sending secondary approval notification:', error);
          userAction = 'error';
        }
      }


      return {
        success: true,
        userId,
        isFirstDevice,
        registrationStatus: deviceResp.deviceRegistrationStatus || deviceRegistrationStatus,
        userAction,
        isSecondaryDevice
      };

    } catch (error) {
      throw new Meteor.Error(error.error || 'registration-failed', error.reason || error.message);
    }
  },

  /**
   * Get user details by email
   * @param {String} email - User email
   * @returns {Object} User profile details
   */
  async getUserDetails(email) {
    check(email, String);

    const user = await Meteor.users.findOneAsync({ "emails.address": email });

    if (!user) {
      throw new Meteor.Error("User not found");
    }

    return {
      firstName: user.profile?.firstName || "",
      lastName: user.profile?.lastName || "",
      email: user.emails[0].address || "",
    };
  },

  /**
   * Check if a device is registered
   * @param {String} fcmToken - FCM token
   * @returns {String} User ID
   */
  async "users.checkRegistration"(fcmToken) {
    check(fcmToken, String);

    const deviceLog = await DeviceDetails.findOneAsync({ fcmToken: fcmToken });
    if (!deviceLog) {
      throw new Meteor.Error(
        "device-deregistered",
        "This device is deregistered. Please register again."
      );
    }
    return deviceLog.userId;
  },

  /**
   * Update user profile
   * @param {Object} profile - Profile data
   * @returns {Object} Update result
   */
  async updateUserProfile({ firstName, lastName, email }) {
    check(firstName, String);
    check(lastName, String);
    check(email, String);

    if (!this.userId) {
      throw new Meteor.Error(
        "not-authorized",
        "You must be logged in to update your profile"
      );
    }

    try {
      // Update the user's profile in the database
      await Meteor.users.updateAsync(this.userId, {
        $set: {
          "profile.firstName": firstName,
          "profile.lastName": lastName,
          "emails.0.address": email,
        },
      });

      return { success: true, message: "Profile updated successfully" };
    } catch (error) {
      console.error("Error updating profile:", error);
      throw new Meteor.Error("update-failed", "Failed to update profile", error);
    }
  },

  /**
   * Map FCM token to user
   * @param {String} userId - User ID
   * @param {String} fcmToken - FCM token
   * @returns {Object} Result
   */
  async "users.mapFCMTokenToUser"(userId, fcmToken) {
    check(userId, String);
    check(fcmToken, String);

    if (!this.userId) {
      throw new Meteor.Error("not-authorized", "User must be logged in");
    }

    const user = Meteor.users.findOne(userId);
    if (!user) {
      throw new Meteor.Error("user-not-found", "User not found");
    }

    // Find device log with this FCM token
    const deviceLog = await DeviceDetails.findOneAsync({ userId, fcmToken });

    // If device log exists, update it, otherwise create a new entry
    if (deviceLog) {
      await DeviceDetails.updateAsync(
        { _id: deviceLog._id },
        { $set: { fcmToken: fcmToken, lastUpdated: new Date() } }
      );
    }

    return { success: true };
  },

  /**
   * Check if any users exist in the system
   * @returns {Boolean} Whether users exist
   */
  async checkUsersExist() {
    try {
      const userCount = await Meteor.users.find().countAsync();
      console.log("User count:", userCount);
      return userCount > 0;
    } catch (error) {
      console.error("Error in checkUsersExist:", error);
      throw new Meteor.Error("server-error", "Failed to check user existence");
    }
  },

  /**
   * Update App ID in external system
   * @param {String} username - Username
   * @param {String} appId - App ID
   * @returns {Object} API response
   */
  'updateAppId': async function (username, appId) {
    try {
      // const result = await HTTP.post("https://937d-50-221-78-186.ngrok-free.app/update-app-id", {
      //   data: {
      //     username: username,
      //     appId: appId
      //   },
      //   headers: {
      //     'Content-Type': 'application/json'
      //   }
      // });
      const result = 'success';
      return result;
    } catch (error) {
      throw new Meteor.Error('api-error', error.message);
    }
  },

  'notifications.send': async function (username, title, body, actions) {
    check(username, String);
    check(title, String);
    check(body, String);
    check(actions, Array);

    try {
      const fcmTokens = await Meteor.callAsync('deviceDetails.getFCMTokenByUsername', username);
      console.log('Found FCM tokens:', fcmTokens);

      if (!fcmTokens || fcmTokens.length === 0) {
        throw new Meteor.Error('no-devices', 'No devices found for user');
      }

      const notificationData = {
        appId: fcmTokens[0], // Use first token as appId
        actions: JSON.stringify(actions),
        messageFrom: 'mie',
        notificationType: 'approval',
        content_available: '1',
        notId: '10',
        isDismissal: 'false',
        isSync: 'false'
      };

      // Send to all devices
      const sendPromises = fcmTokens.map(token =>
        sendNotification(token, title, body, notificationData)
      );

      await Promise.all(sendPromises);
      console.log('Notifications sent successfully to all devices');
    } catch (error) {
      console.error('Error sending notifications:', error);
      throw new Meteor.Error('notification-failed', error.message);
    }
  },

  /**
 * Admin approves or rejects first device
 * 
 * @param {Object} options - Approval details
 * @returns {Object} Approval result
 */
  'devices.adminApproval': async function (options) {
    check(options, {
      userId: String,
      deviceUUID: String,
      approved: Boolean
    });

    // Verify that this is an admin user (you'd need to implement proper admin checks)
    if (!Meteor.userId() || !Roles.userIsInRole(Meteor.userId(), ['admin'])) {
      throw new Meteor.Error('unauthorized', 'Only admins can approve devices');
    }

    const { userId, deviceUUID, approved } = options;

    // Find the user and device
    const userDeviceDoc = await DeviceDetails.findOneAsync({
      userId,
      'devices.deviceUUID': deviceUUID
    });

    if (!userDeviceDoc) {
      throw new Meteor.Error('not-found', 'User device not found');
    }

    const deviceIndex = userDeviceDoc.devices.findIndex(d => d.deviceUUID === deviceUUID);
    if (deviceIndex === -1) {
      throw new Meteor.Error('not-found', 'Device not found');
    }

    const device = userDeviceDoc.devices[deviceIndex];

    // Check if this is the first device (should be pending)
    if (device.approvalStatus !== 'pending') {
      throw new Meteor.Error('invalid-status', 'Device is not pending approval');
    }

    // Update device status
    await DeviceDetails.updateAsync(
      { userId, 'devices.deviceUUID': deviceUUID },
      {
        $set: {
          [`devices.${deviceIndex}.approvalStatus`]: approved ? 'approved' : 'rejected',
          [`devices.${deviceIndex}.lastUpdated`]: new Date(),
          lastUpdated: new Date()
        }
      }
    );

    // Update user account status
    await Meteor.users.updateAsync(
      { _id: userId },
      {
        $set: {
          'profile.accountStatus': approved ? 'active' : 'rejected'
        }
      }
    );

    // Send notification to the user about approval status
    import('../server/firebase.js').then(({ sendDeviceApprovalNotification }) => {
      sendDeviceApprovalNotification(userId, deviceUUID, approved);
    });

    return {
      success: true,
      message: approved ? 'Device approved successfully' : 'Device rejected'
    };
  },


  /**
   * Primary device responds to secondary device approval request
   * 
   * @param {Object} options - Response details
   * @returns {Object} Response result
   */
  'devices.respondToSecondaryApproval': async function (options) {
    check(options, {
      userId: String,
      primaryDeviceUUID: String,
      secondaryDeviceUUID: String,
      approved: Boolean
    });

    const { userId, primaryDeviceUUID, secondaryDeviceUUID, approved } = options;

    // Find the user and devices
    const userDeviceDoc = await DeviceDetails.findOneAsync({ userId });

    if (!userDeviceDoc) {
      throw new Meteor.Error('not-found', 'User device not found');
    }

    const primaryDevice = userDeviceDoc.devices.find(d => d.deviceUUID === primaryDeviceUUID);
    if (!primaryDevice || !primaryDevice.isPrimary) {
      throw new Meteor.Error('unauthorized', 'Approval must come from primary device');
    }

    const secondaryDeviceIndex = userDeviceDoc.devices.findIndex(d => d.deviceUUID === secondaryDeviceUUID);
    if (secondaryDeviceIndex === -1) {
      throw new Meteor.Error('not-found', 'Secondary device not found');
    }

    // Update secondary device status
    await DeviceDetails.updateAsync(
      { userId, 'devices.deviceUUID': secondaryDeviceUUID },
      {
        $set: {
          [`devices.${secondaryDeviceIndex}.approvalStatus`]: approved ? 'approved' : 'rejected',
          [`devices.${secondaryDeviceIndex}.lastUpdated`]: new Date(),
          lastUpdated: new Date()
        }
      }
    );

    // Notify the secondary device about the approval result
    const secondaryDevice = userDeviceDoc.devices[secondaryDeviceIndex];
    import('../server/firebase.js').then(({ sendNotification }) => {
      sendNotification(
        secondaryDevice.fcmToken,
        approved ? 'Device Approved' : 'Device Registration Rejected',
        approved
          ? 'Your device has been approved. You can now use the application.'
          : 'Your device registration has been rejected.',
        {
          notificationType: 'device_approval',
          status: approved ? 'approved' : 'rejected'
        }
      );
    });

    return {
      success: true,
      message: approved ? 'Secondary device approved' : 'Secondary device rejected'
    };
  },

  // When generating the token
  'users.generateApprovalToken': function (userId) {
    check(userId, String);

    // Generate a secure random token
    const token = Random.secret();

    // TODO: anisha - change later to appropriate expirt time
    const expiresAt = new Date(Date.now() + 3 * 60 * 1000); // 3 minutes

    // Store the token with short expiration time
    ApprovalTokens.upsertAsync(
      { userId: userId },
      {
        $set: {
          token: token,
          createdAt: new Date(),
          expiresAt: expiresAt,
          used: false,
          action: null // Will store 'approved' or 'rejected' when used
        }
      }
    );

    console.log(`Generated approval token for user ${userId}, expires in 3 minutes`);
    return token;
  },

  /**
   * Clean up users with expired approval tokens
   * @returns {Object} Cleanup result with counts
   */
  'users.cleanupExpiredApprovals': async function() {
    console.log('Starting cleanup of users with expired approval tokens...');
    
    const now = new Date();
    let cleanedUsersCount = 0;
    let cleanedDevicesCount = 0;
    let cleanedTokensCount = 0;

    try {
      // Find all expired tokens that haven't been used
      const expiredTokens = await ApprovalTokens.find({
        expiresAt: { $lt: now },
        used: false
      }).fetchAsync();

      console.log(`Found ${expiredTokens.length} expired tokens to clean up`);

      for (const token of expiredTokens) {
        const { userId } = token;

        // Check if user is still pending (not approved) - extra safety check
        const user = await Meteor.users.findOneAsync({ _id: userId });
        if (user && user.profile?.registrationStatus === 'pending') {
          console.log(`Removing user ${userId} with expired approval token`);

          // Remove user from Meteor.users collection
          await Meteor.users.removeAsync({ _id: userId });
          cleanedUsersCount++;

          // Remove user's device details
          const deviceRemoveResult = await DeviceDetails.removeAsync({ userId });
          if (deviceRemoveResult) {
            cleanedDevicesCount++;
          }

          console.log(`Removed user ${userId} and associated device details`);
        }

        // Remove the expired token
        await ApprovalTokens.removeAsync({ _id: token._id });
        cleanedTokensCount++;
      }

      const result = {
        success: true,
        cleanedUsers: cleanedUsersCount,
        cleanedDevices: cleanedDevicesCount,
        cleanedTokens: cleanedTokensCount,
        message: `Cleanup completed: ${cleanedUsersCount} users, ${cleanedDevicesCount} device records, and ${cleanedTokensCount} tokens removed`
      };

      console.log(result.message);
      return result;

    } catch (error) {
      console.error('Error during expired approval cleanup:', error);
      throw new Meteor.Error('cleanup-failed', error.message);
    }
  },

  /**
   * Remove user completely (used for rejected users)
   * @param {String} userId - User ID to remove
   * @returns {Object} Removal result
   */
  'users.removeCompletely': async function(userId) {
    check(userId, String);
    
    console.log(`Completely removing user ${userId}`);
    
    try {
      // Remove user from Meteor.users collection
      const userRemoved = await Meteor.users.removeAsync({ _id: userId });
      
      // Remove user's device details
      const deviceRemoved = await DeviceDetails.removeAsync({ userId });
      
      // Remove any pending approval tokens
      const tokensRemoved = await ApprovalTokens.removeAsync({ userId });
      
      console.log(`User removal complete - User: ${userRemoved}, Devices: ${deviceRemoved}, Tokens: ${tokensRemoved}`);
      
      return {
        success: true,
        userRemoved: userRemoved > 0,
        deviceRemoved: deviceRemoved > 0,
        tokensRemoved: tokensRemoved > 0
      };
    } catch (error) {
      console.error(`Error removing user ${userId}:`, error);
      throw new Meteor.Error('user-removal-failed', error.message);
    }
  }
});



Meteor.startup(() => {
  // Configure SMTP from environment variables
  if (!process.env.MAIL_URL && process.env.SENDGRID_API_KEY) {
    process.env.MAIL_URL = `smtp://apikey:${process.env.SENDGRID_API_KEY}@smtp.sendgrid.net:587`;
  }
  if (!process.env.MAIL_URL) {
    throw new Error("MAIL_URL or SENDGRID_API_KEY is required for email service");
  }
  // Configure SMTP from environment variables
  if (!process.env.MAIL_URL && process.env.SENDGRID_API_KEY) {
    process.env.MAIL_URL = `smtp://apikey:${process.env.SENDGRID_API_KEY}@smtp.sendgrid.net:587`;
  }
  if (!process.env.MAIL_URL) {
    throw new Error("MAIL_URL or SENDGRID_API_KEY is required for email service");
  }
<<<<<<< HEAD
  console.log("Email service configured");

  // Start background cleanup job for expired approval tokens
  // Run every 2 minutes to clean up expired tokens (tokens expire after 3 minutes)
  const cleanupInterval = 2 * 60 * 1000; // 2 minutes in milliseconds
  
  Meteor.setInterval(async () => {
    try {
      const result = await Meteor.callAsync('users.cleanupExpiredApprovals');
      if (result.cleanedUsers > 0) {
        console.log('Background cleanup completed:', result.message);
      }
    } catch (error) {
      console.error('Background cleanup failed:', error);
    }
  }, cleanupInterval);

  console.log(`Background cleanup job started - running every ${cleanupInterval / 1000} seconds`);
=======
>>>>>>> 92bf6e5a
});<|MERGE_RESOLUTION|>--- conflicted
+++ resolved
@@ -1240,25 +1240,4 @@
   if (!process.env.MAIL_URL) {
     throw new Error("MAIL_URL or SENDGRID_API_KEY is required for email service");
   }
-<<<<<<< HEAD
-  console.log("Email service configured");
-
-  // Start background cleanup job for expired approval tokens
-  // Run every 2 minutes to clean up expired tokens (tokens expire after 3 minutes)
-  const cleanupInterval = 2 * 60 * 1000; // 2 minutes in milliseconds
-  
-  Meteor.setInterval(async () => {
-    try {
-      const result = await Meteor.callAsync('users.cleanupExpiredApprovals');
-      if (result.cleanedUsers > 0) {
-        console.log('Background cleanup completed:', result.message);
-      }
-    } catch (error) {
-      console.error('Background cleanup failed:', error);
-    }
-  }, cleanupInterval);
-
-  console.log(`Background cleanup job started - running every ${cleanupInterval / 1000} seconds`);
-=======
->>>>>>> 92bf6e5a
 });