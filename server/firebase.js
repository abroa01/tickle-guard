import admin from 'firebase-admin';
//import serviceAccount from '../server/private/mieweb-auth-dev-2a7559d6c697.json';
import { Meteor } from 'meteor/meteor';
import { DeviceDetails } from '../utils/api/deviceDetails.js';
import { Email } from 'meteor/email';

import dotenv from 'dotenv';
dotenv.config();

//import serviceAccount from '../server/private/mieweb-auth-dev-2a7559d6c697.json';
const serviceAccount = JSON.parse(process.env.FIREBASE_SERVICE_ACCOUNT_JSON);


// Initialize Firebase Admin SDK
admin.initializeApp({
  credential: admin.credential.cert(serviceAccount)
});

/**
 * Sends a push notification to a specific device
 * 
 * @param {string} fcmToken - The target device token
 * @param {string} title - The notification title
 * @param {string} body - The notification body
 * @param {Object} data - Additional data for the notification
 * @returns {string} Notification message ID
 */
export const sendNotification = async (fcmToken, title, body, data = {}) => {
  try {
    console.log("Sending notification to token:", fcmToken);
    console.log("Notification data:", { title, body, data });

    // Convert all data values to strings
    const stringifiedData = {};
    Object.entries(data).forEach(([key, value]) => {
      if (typeof value === 'object') {
        stringifiedData[key] = JSON.stringify(value);
      } else {
        stringifiedData[key] = String(value);
      }
    });

    // Create base message object
    const message = {
      token: fcmToken,
      data: {
        title,
        body,
        appId: data.appId || '',
        actions: JSON.stringify(data.actions),
        messageFrom: 'mie',
        notificationType: 'approval',
        content_available: '1',
        notId: '10',
        surveyID: "ewtawgreg-gragrag-rgarhthgbad"
      },
      android: {
        priority: 'high',
      },
      apns: {
        payload: {
          aps: {
            alert: {
              title,
              body
            },
            badge: 1,
            sound: "default",
            category: "APPROVAL",
            content_available: 1,
            mutable_content: true
          }
        }
      }
    };
    // For dismissal/sync notifications, modify the payload
    if (data.isDismissal === 'true' || data.isSync === 'true') {
      message.android.notification.sound = null;
      message.apns.payload.aps.sound = null;
      message.apns.payload.aps['content-available'] = 1;
      message.apns.headers['apns-priority'] = '5';
    }

    console.log("Final message payload:", JSON.stringify(message, null, 2));
    const response = await admin.messaging().send(message);
    console.log("Successfully sent push notification:", response);
    return response;
  } catch (error) {
    console.error("Error sending push notification:", error);
    // Log more details about the error
    if (error.code === 'messaging/invalid-registration-token') {
      console.error("Invalid registration token - device may need to re-register");
    } else if (error.code === 'messaging/registration-token-not-registered') {
      console.error("Token not registered - device may need to re-register");
    }
    throw error;
  }
};

/**
 * Send admin approval email for first device registration
 * 
 * @param {Object} user - User details
 * @param {Object} device - Device details
 * @returns {boolean} Success status
 */
export const sendAdminApprovalEmail = (user, device) => {
  try {
    const adminEmail = process.env.ADMIN_EMAIL || 'admin@example.com';
    const approvalUrl = `${process.env.APP_URL || 'https://yourapp.com'}/admin/approve-device/${user.userId}/${device.deviceUUID}`;
    const rejectUrl = `${process.env.APP_URL || 'https://yourapp.com'}/admin/reject-device/${user.userId}/${device.deviceUUID}`;

    Email.send({
      to: adminEmail,
      from: process.env.FROM_EMAIL || 'noreply@yourapp.com',
      subject: 'New User Device Registration Approval Required',
      html: `
        <h2>New User First Device Registration</h2>
        <p>A new user has registered their first device and requires approval:</p>
        <ul>
          <li><strong>User:</strong> ${user.firstName} ${user.lastName} (${user.email})</li>
          <li><strong>Username:</strong> ${user.username}</li>
          <li><strong>Device ID:</strong> ${device.deviceUUID}</li>
          <li><strong>Registration Time:</strong> ${new Date().toLocaleString()}</li>
        </ul>
        <p>
          <a href="${approvalUrl}" style="background-color: #4CAF50; color: white; padding: 10px 15px; text-decoration: none; margin-right: 10px;">Approve Device</a>
          <a href="${rejectUrl}" style="background-color: #f44336; color: white; padding: 10px 15px; text-decoration: none;">Reject Device</a>
        </p>
      `
    });

    console.log(`Admin approval email sent for user ${user.username}`);
    return true;
  } catch (error) {
    console.error('Error sending admin approval email:', error);
    return false;
  }
};

/**
 * Send device approval notification to user
 * 
 * @param {string} userId - User ID
 * @param {string} deviceUUID - Device UUID
 * @param {boolean} approved - Whether the device was approved or rejected
 * @returns {Promise<void>}
 */
export const sendDeviceApprovalNotification = async (userId, newDeviceUUID) => {
  try {

<<<<<<< HEAD
      console.log(`Primary device found: ${JSON.stringify(primaryDevice)}`);
      
      const title = 'New Device Registration';
      const body = `A Device "${newDeviceUUID.substring(0, 8)}..." is requesting access to your account.`;

      try {
        // Call internal HTTP API instead of direct sendNotification
    const response = await fetch('http://localhost:3000/send-notification', {
      method: 'POST',
      headers: { 'Content-Type': 'application/json' },
      body: JSON.stringify({
        username: userDeviceDoc.username,
        title,
        body,
        actions: [
          { id: 'approve', title: 'Approve' },
          { id: 'reject', title: 'Reject' }
        ]
      })
    });

    const result = await response.json();

    if (!result.success) {
      throw new Error(`Notification API failed: ${result.error}`);
    }

    console.log(`Notification sent. User action: ${result.action}`);
    return result.action;
  } catch (error) {
    console.error('Error sending device approval notification:', error);
    throw error;
  }
    
=======
    // Find the user and devices
    const userDeviceDoc = await DeviceDetails.findOneAsync({ userId });

    if (!userDeviceDoc) {
      throw new Meteor.Error('not-found', 'User device not found');
    }

    // Find the primary device
    const primaryDevice = userDeviceDoc.devices.find(d => d.isPrimary === true);
    if (!primaryDevice) {
      throw new Meteor.Error('not-found', 'Primary device not found');
    }

    console.log(`Primary device found: ${JSON.stringify(primaryDevice)}`);

    const title = 'New Device Registration';
    const body = `A Device "${newDeviceUUID.substring(0, 8)}..." is requesting access to your account.`;

    const notificationResult = await sendNotification(primaryDevice.fcmToken, title, body, {
      notificationType: 'secondary_device_approval',
      newDeviceUUID: newDeviceUUID,
      userId: userId,
      actions: JSON.stringify([
        { id: 'approve', title: 'Approve' },
        { id: 'reject', title: 'Reject' }
      ])
    });

>>>>>>> 690ce182
    console.log(`Device approval notification sent to user ${userId} for device ${newDeviceUUID}`);
  } catch (error) {
    console.error('Error sending device approval notification:', error);
    throw error;
  }

};

/**
 * Send secondary device approval request to primary device
 * 
 * @param {string} userId - User ID
 * @param {string} primaryDeviceUUID - Primary device UUID
 * @param {Object} newDevice - New device details
 * @returns {Promise<Object>} Result of the notification request
 */
export const sendSecondaryDeviceApprovalRequest = async (userId, primaryDeviceUUID, newDevice) => {
  try {
    const userDoc = await DeviceDetails.findOneAsync({ userId });
    if (!userDoc) {
      throw new Error('User device details not found');
    }

    const primaryDevice = userDoc.devices.find(d => d.deviceUUID === primaryDeviceUUID);
    if (!primaryDevice) {
      throw new Error('Primary device not found');
    }

    const title = 'New Device Registration';
    const body = `Device "${newDevice.deviceUUID.substring(0, 8)}..." is requesting access to your account.`;

    const notificationResult = await sendNotification(primaryDevice.fcmToken, title, body, {
      notificationType: 'secondary_device_approval',
      newDeviceUUID: newDevice.deviceUUID,
      userId: userId,
      actions: JSON.stringify([
        { id: 'approve', title: 'Approve' },
        { id: 'reject', title: 'Reject' }
      ])
    });

    console.log(`Secondary device approval request sent to primary device ${primaryDeviceUUID}`);

    // Return the response from the notification service
    return {
      notificationSent: true,
      primaryDevice: primaryDeviceUUID,
      requestingDevice: newDevice.deviceUUID,
      notificationResult
    };
  } catch (error) {
    console.error('Error sending secondary device approval request:', error);
    throw error;
  }
};

export default admin;<|MERGE_RESOLUTION|>--- conflicted
+++ resolved
@@ -149,11 +149,33 @@
 export const sendDeviceApprovalNotification = async (userId, newDeviceUUID) => {
   try {
 
-<<<<<<< HEAD
-      console.log(`Primary device found: ${JSON.stringify(primaryDevice)}`);
-      
-      const title = 'New Device Registration';
-      const body = `A Device "${newDeviceUUID.substring(0, 8)}..." is requesting access to your account.`;
+    // Find the user and devices
+    const userDeviceDoc = await DeviceDetails.findOneAsync({ userId });
+
+    if (!userDeviceDoc) {
+      throw new Meteor.Error('not-found', 'User device not found');
+    }
+
+    // Find the primary device
+    const primaryDevice = userDeviceDoc.devices.find(d => d.isPrimary === true);
+    if (!primaryDevice) {
+      throw new Meteor.Error('not-found', 'Primary device not found');
+    }
+
+    console.log(`Primary device found: ${JSON.stringify(primaryDevice)}`);
+
+    const title = 'New Device Registration';
+    const body = `A Device "${newDeviceUUID.substring(0, 8)}..." is requesting access to your account.`;
+
+    const notificationResult = await sendNotification(primaryDevice.fcmToken, title, body, {
+      notificationType: 'secondary_device_approval',
+      newDeviceUUID: newDeviceUUID,
+      userId: userId,
+      actions: JSON.stringify([
+        { id: 'approve', title: 'Approve' },
+        { id: 'reject', title: 'Reject' }
+      ])
+    });
 
       try {
         // Call internal HTTP API instead of direct sendNotification
@@ -184,36 +206,6 @@
     throw error;
   }
     
-=======
-    // Find the user and devices
-    const userDeviceDoc = await DeviceDetails.findOneAsync({ userId });
-
-    if (!userDeviceDoc) {
-      throw new Meteor.Error('not-found', 'User device not found');
-    }
-
-    // Find the primary device
-    const primaryDevice = userDeviceDoc.devices.find(d => d.isPrimary === true);
-    if (!primaryDevice) {
-      throw new Meteor.Error('not-found', 'Primary device not found');
-    }
-
-    console.log(`Primary device found: ${JSON.stringify(primaryDevice)}`);
-
-    const title = 'New Device Registration';
-    const body = `A Device "${newDeviceUUID.substring(0, 8)}..." is requesting access to your account.`;
-
-    const notificationResult = await sendNotification(primaryDevice.fcmToken, title, body, {
-      notificationType: 'secondary_device_approval',
-      newDeviceUUID: newDeviceUUID,
-      userId: userId,
-      actions: JSON.stringify([
-        { id: 'approve', title: 'Approve' },
-        { id: 'reject', title: 'Reject' }
-      ])
-    });
-
->>>>>>> 690ce182
     console.log(`Device approval notification sent to user ${userId} for device ${newDeviceUUID}`);
   } catch (error) {
     console.error('Error sending device approval notification:', error);
